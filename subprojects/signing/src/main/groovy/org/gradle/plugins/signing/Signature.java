/*
 * Copyright 2011 the original author or authors.
 *
 * Licensed under the Apache License, Version 2.0 (the "License");
 * you may not use this file except in compliance with the License.
 * You may obtain a copy of the License at
 *
 *      http://www.apache.org/licenses/LICENSE-2.0
 *
 * Unless required by applicable law or agreed to in writing, software
 * distributed under the License is distributed on an "AS IS" BASIS,
 * WITHOUT WARRANTIES OR CONDITIONS OF ANY KIND, either express or implied.
 * See the License for the specific language governing permissions and
 * limitations under the License.
 */
package org.gradle.plugins.signing;

<<<<<<< HEAD
import groovy.transform.CompileStatic;
=======
import groovy.lang.GroovyObject;
import groovy.lang.MetaClass;
import org.codehaus.groovy.runtime.InvokerHelper;
>>>>>>> e9d5e4cf
import org.gradle.api.InvalidUserDataException;
import org.gradle.api.Nullable;
import org.gradle.api.artifacts.PublishArtifact;
import org.gradle.api.internal.artifacts.publish.AbstractPublishArtifact;
import org.gradle.plugins.signing.signatory.Signatory;
import org.gradle.plugins.signing.type.SignatureType;

import java.io.File;
import java.util.Date;
import java.util.concurrent.Callable;

import static com.google.common.util.concurrent.Callables.returning;
import static org.gradle.util.GUtil.uncheckedCall;

/**
 * A digital signature file artifact.
 *
 * <p>A signature file is always generated from another file, which may be a {@link PublishArtifact}.</p>
 */
<<<<<<< HEAD
@CompileStatic
public class Signature extends AbstractPublishArtifact {
=======
public class Signature extends AbstractPublishArtifact implements GroovyObject {
>>>>>>> e9d5e4cf

    /**
     * The specification of how to generate the signature.
     */
    private SignatureSpec signatureSpec;

    /**
     * The artifact that this signature is for, which may be {@code null} if this signature is not for an artifact.
     */
    private PublishArtifact toSignArtifact;

    /**
     * The name of the signature artifact.
     *
     * @see #getName()
     */
    private String name;

    /**
     * The extension of the signature artifact.
     *
     * @see #getExtension()
     */
    private String extension;

    /**
     * The type of the signature artifact.
     *
     * @see #getType()
     */
    private String type;

    /**
     * The classifier of the signature artifact.
     *
     * @see #getClassifier()
     */
    private String classifier;

    /**
     * The date of the signature arifact.
     *
     * @see #getDate()
     */
    private Date date;

    /**
     * The signature file.
     *
     * @see #getFile()
     */
    private File file;

    private final Callable<File> toSignGenerator;

    private final Callable<String> classifierGenerator;

    /**
     * Creates a signature artifact for the given public artifact.
     *
     * <p>The file to sign will be the file of the given artifact and the classifier of this signature artifact will default to the classifier of the given artifact to sign.</p> <p> The artifact to
     * sign may change after being used as the source for this signature.</p>
     *
     * @param toSign The artifact that is to be signed
     * @param signatureSpec The specification of how the artifact is to be signed
     * @param tasks The task(s) that will invoke {@link #generate()} on this signature (optional)
     */
    public Signature(final PublishArtifact toSign, SignatureSpec signatureSpec, Object... tasks) {
        this(new Callable<File>() {
            public File call() {
                return toSign.getFile();
            }
        }, new Callable<String>() {
            public String call() {
                return toSign.getClassifier();
            }
        }, signatureSpec, tasks);
        this.toSignArtifact = toSign;
    }

    /**
     * Creates a signature artifact for the given file.
     *
     * @param toSign The file that is to be signed
     * @param signatureSpec The specification of how the artifact is to be signed
     * @param tasks The task(s) that will invoke {@link #generate()} on this signature (optional)
     */
    public Signature(final File toSign, SignatureSpec signatureSpec, Object... tasks) {
        this(returning(toSign), null, signatureSpec, tasks);
    }

    /**
     * Creates a signature artifact for the given file, with the given classifier.
     *
     * @param toSign The file that is to be signed
     * @param classifier The classifier to assign to the signature (should match the files)
     * @param signatureSpec The specification of how the artifact is to be signed
     * @param tasks The task(s) that will invoke {@link #generate()} on this signature (optional)
     */
    public Signature(final File toSign, final String classifier, SignatureSpec signatureSpec, Object... tasks) {
        this(returning(toSign), returning(classifier), signatureSpec, tasks);
    }

    /**
     * Creates a signature artifact for the file returned by the {@code toSign} closure.
     *
     * <p>The closures will be “evaluated” on demand whenever the value is needed (e.g. at generation time)</p>
     *
     * @param toSign A closure that produces a File for the object to sign (non File return values will be used as the path to the file)
     * @param classifier A closure that produces the classifier to assign to the signature artifact on demand
     * @param signatureSpec The specification of how the artifact is to be signed
     * @param tasks The task(s) that will invoke {@link #generate()} on this signature (optional)
     */
    public Signature(Callable<File> toSign, Callable<String> classifier, SignatureSpec signatureSpec, Object... tasks) {
        super(tasks);
        this.toSignGenerator = toSign;
        this.classifierGenerator = classifier;
        this.signatureSpec = signatureSpec;
    }

    /**
     * The file that is to be signed.
     *
     * @return The file. May be {@code null} if unknown at this time.
     */
    public File getToSign() {
        File toSign = uncheckedCall(toSignGenerator);
        return toSign != null ? toSign : null;
    }

    public void setName(String name) {
        this.name = name;
    }

    /**
     * The name of the signature artifact.
     *
     * <p>Defaults to the name of the signature {@link #getFile() file}.
     *
     * @return The name. May be {@code null} if unknown at this time.
     */
    public String getName() {
        return name != null ? name : defaultName();
    }

    @Nullable
    private String defaultName() {
        return toSignArtifact != null ? toSignArtifact.getName() : fileName();
    }

    @Nullable
    private String fileName() {
        final File file = getFile();
        return file != null ? file.getName() : null;
    }

    public void setExtension(String extension) {
        this.extension = extension;
    }

    /**
     * The extension of the signature artifact.
     *
     * <p>Defaults to the specified file extension of the {@link #getSignatureType() signature type}.</p>
     *
     * @return The extension. May be {@code null} if unknown at this time.
     */
    public String getExtension() {
        return extension != null ? extension : signatureTypeExtension();
    }

    @Nullable
    private String signatureTypeExtension() {
        SignatureType signatureType = getSignatureType();
        return signatureType != null ? signatureType.getExtension() : null;
    }

    public void setType(String type) {
        this.type = type;
    }

    /**
     * The type of the signature artifact.
     *
     * <p>Defaults to the extension of the {@link #getToSign() file to sign} plus the extension of the {@link #getSignatureType() signature type}. For example, when signing the file ‘my.zip’ with a
     * signature type with extension ‘sig’, the default type is ‘zip.sig’.</p>
     *
     * @return The type. May be {@code null} if the file to sign or signature type are unknown at this time.
     */
    public String getType() {
        return type != null ? type : defaultType();
    }

    @Nullable
    private String defaultType() {
        File toSign = getToSign();
        SignatureType signatureType = getSignatureType();
        return toSign != null && signatureType != null
            ? signatureType.combinedExtension(toSign)
            : null;
    }

    public void setClassifier(String classifier) {
        this.classifier = classifier;
    }

    /**
     * The classifier of the signature artifact.
     *
     * <p>Defaults to the classifier of the source artifact (if signing an artifact) or the given classifier at construction (if given).</p>
     *
     * @return The classifier. May be {@code null} if unknown at this time.
     */
    public String getClassifier() {
        return classifier != null ? classifier : uncheckedCall(classifierGenerator);
    }

    public void setDate(Date date) {
        this.date = date;
    }

    /**
     * The date of the signature artifact.
     *
     * <p>Defaults to the last modified time of the {@link #getFile() signature file} (if exists)</p>
     *
     * @return The date of the signature. May be {@code null} if unknown at this time.
     */
    public Date getDate() {
        return date != null ? date : defaultDate();
    }

    @Nullable
    private Date defaultDate() {
        File file = getFile();
        if (file == null) {
            return null;
        }

        long modified = file.lastModified();
        if (modified == 0L) {
            return null;
        }

        return new Date(modified);
    }

    public void setFile(File file) {
        this.file = file;
    }

    /**
     * The file for the generated signature, which may not yet exist.
     *
     * <p>Defaults to a file alongside the {@link #getToSign() file to sign} with the extension of the {@link #getSignatureType() signature type}.</p>
     *
     * @return The signature file. May be {@code null} if unknown at this time.
     */
    public File getFile() {
        return file != null ? file : defaultFile();
    }

    @Nullable
    private File defaultFile() {
        File toSign = getToSign();
        SignatureType signatureType = getSignatureType();
        return toSign != null && signatureType != null
            ? signatureType.fileFor(toSign)
            : null;
    }

    /**
     * The signatory of this signature file.
     *
     * @return The signatory. May be {@code null} if unknown at this time.
     */
    public Signatory getSignatory() {
        return signatureSpec.getSignatory();
    }

    /**
     * The file representation type of the signature.
     *
     * @return The signature type. May be {@code null} if unknown at this time.
     */
    public SignatureType getSignatureType() {
        return signatureSpec.getSignatureType();
    }

    public void setSignatureSpec(SignatureSpec signatureSpec) {
        this.signatureSpec = signatureSpec;
    }

    public SignatureSpec getSignatureSpec() {
        return signatureSpec;
    }

    public final PublishArtifact getToSignArtifact() {
        return toSignArtifact;
    }

    /**
     * Generates the signature file.
     *
     * <p>In order to generate the signature, the {@link #getToSign() file to sign}, {@link #getSignatory() signatory} and {@link #getSignatureType() signature type} must be known (i.e. non {@code
     * null}).</p>
     *
     * @throws InvalidUserDataException if the there is insufficient information available to generate the signature.
     */
    public void generate() {
        File toSign = getToSign();
        if (toSign == null) {
            if (signatureSpec.isRequired()) {
                throw new InvalidUserDataException("Unable to generate signature as the file to sign has not been specified");
            } else {
                return;
            }
        }

        Signatory signatory = getSignatory();
        if (signatory == null) {
            if (signatureSpec.isRequired()) {
                throw new InvalidUserDataException("Unable to generate signature for \'" + String.valueOf(toSign) + "\' as no signatory is available to sign");
            } else {
                return;
            }
        }

        SignatureType signatureType = getSignatureType();
        if (signatureType == null) {
            if (signatureSpec.isRequired()) {
                throw new InvalidUserDataException("Unable to generate signature for \'" + String.valueOf(toSign) + "\' as no signature type has been configured");
            } else {
                return;
            }
        }

        signatureType.sign(signatory, toSign);
    }
}<|MERGE_RESOLUTION|>--- conflicted
+++ resolved
@@ -15,13 +15,6 @@
  */
 package org.gradle.plugins.signing;
 
-<<<<<<< HEAD
-import groovy.transform.CompileStatic;
-=======
-import groovy.lang.GroovyObject;
-import groovy.lang.MetaClass;
-import org.codehaus.groovy.runtime.InvokerHelper;
->>>>>>> e9d5e4cf
 import org.gradle.api.InvalidUserDataException;
 import org.gradle.api.Nullable;
 import org.gradle.api.artifacts.PublishArtifact;
@@ -41,12 +34,7 @@
  *
  * <p>A signature file is always generated from another file, which may be a {@link PublishArtifact}.</p>
  */
-<<<<<<< HEAD
-@CompileStatic
 public class Signature extends AbstractPublishArtifact {
-=======
-public class Signature extends AbstractPublishArtifact implements GroovyObject {
->>>>>>> e9d5e4cf
 
     /**
      * The specification of how to generate the signature.
